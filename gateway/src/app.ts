import express from 'express';
import { Server } from 'http';
import { Request, Response, NextFunction } from 'express';
import { EthereumRoutes } from './chains/ethereum/ethereum.routes';
import { UniswapRoutes } from './chains/ethereum/uniswap/uniswap.routes';
import { ConfigManager } from './services/config-manager';
import { logger, updateLoggerToStdout } from './services/logger';
import { addHttps } from './https';
import {
  asyncHandler,
  HttpException,
  NodeError,
  NETWORK_ERROR_CODE,
  RATE_LIMIT_ERROR_CODE,
  UNKNOWN_ERROR_ERROR_CODE,
  NETWORK_ERROR_MESSAGE,
  RATE_LIMIT_ERROR_MESSAGE,
  UNKNOWN_ERROR_MESSAGE,
} from './services/error-handler';

export const app = express();
let server: Server;

// parse body for application/json
app.use(express.json());

// parse url for application/x-www-form-urlencoded
app.use(express.urlencoded({ extended: true }));

// mount sub routers
app.use('/eth', EthereumRoutes.router);
app.use('/eth/uniswap', UniswapRoutes.router);

// a simple route to test that the server is running
app.get('/', (_req: Request, res: Response) => {
  res.status(200).json({ status: 'ok' });
});

app.get(
  '/config',
  (_req: Request, res: Response<ConfigManager.Config, any>) => {
    res.status(200).json(ConfigManager.config);
  }
);

interface ConfigUpdateRequest {
  APPNAME?: string;
  PORT?: number;
  IP_WHITELIST?: string[];
  HUMMINGBOT_INSTANCE_ID?: string;
  LOG_PATH?: string;
  GMT_OFFSET: number;
  CERT_PATH?: string;
  CERT_PASSPHRASE?: string;
  ETHEREUM_CHAIN?: string;
  INFURA_KEY?: string;
  ETH_GAS_STATION_ENABLE?: boolean;
  ETH_GAS_STATION_API_KEY?: string;
  ETH_GAS_STATION_GAS_LEVEL?: string;
  ETH_GAS_STATION_REFRESH_TIME?: number;
  ETH_MANUAL_GAS_PRICE?: number;
  LOG_TO_STDOUT?: boolean;
}

app.post(
  '/config/update',
  asyncHandler(
    async (
      req: Request<unknown, unknown, ConfigUpdateRequest>,
      res: Response
    ) => {
      const config = ConfigManager.config;

      for (const [k, v] of Object.entries(req.body)) {
        // this prevents the client from accidentally turning off HTTPS
        if (k != 'UNSAFE_DEV_MODE_WITH_HTTP' && k != 'VERSION' && k in config) {
          (config as any)[k] = v;
        }
      }

      logger.info('Update gateway config file.');
      ConfigManager.updateConfig(config);

      logger.info('Reloading gateway config file.');
      ConfigManager.reloadConfig();

      logger.info('Reload logger to stdout.');
      updateLoggerToStdout();

      logger.info('Reloading Ethereum routes.');
      EthereumRoutes.reload();

      logger.info('Restarting gateway.');
      await stopGateway();
      await startGateway();

      res.status(200).json({ message: 'The config has been updated' });
    }
  )
);

// handle any error thrown in the gateway api route
app.use(
  (
    err: Error | NodeError | HttpException,
    _req: Request,
    res: Response,
    _next: NextFunction
  ) => {
    const response: any = {
      message: err.message || UNKNOWN_ERROR_MESSAGE,
    };
    if (err.stack) response.stack = err.stack;
    // the default http error code is 503 for an unknown error
    let httpErrorCode = 503;
    if (err instanceof HttpException) {
      httpErrorCode = err.status;
      response.errorCode = err.errorCode;
    } else {
      response.errorCode = UNKNOWN_ERROR_ERROR_CODE;
      response.message = UNKNOWN_ERROR_MESSAGE;

      if ('code' in err) {
        switch (typeof err.code) {
          case 'string':
            // error is from ethers library
            if (
              ['NETWORK_ERROR', 'SERVER_ERROR', 'TIMEOUT'].includes(err.code)
            ) {
              response.errorCode = NETWORK_ERROR_CODE;
              response.message = NETWORK_ERROR_MESSAGE;
            }
            break;

          case 'number':
            // errors from provider, this code comes from infura
            if (err.code === -32005) {
              // we only handle rate-limit errors
              response.errorCode = RATE_LIMIT_ERROR_CODE;
              response.message = RATE_LIMIT_ERROR_MESSAGE;
            }
            break;
        }
      }
    }
<<<<<<< HEAD
    if (err instanceof HttpException) {
      httpErrorCode = err.status;
    }
    logger.error(response.message + '\n' + response.stack);
=======
    logger.error(response.message + response.stack);
>>>>>>> 03bb18a2
    return res.status(httpErrorCode).json(response);
  }
);

export const startGateway = async () => {
  const port = ConfigManager.config.PORT;
  logger.info(`⚡️ Gateway API listening on port ${port}`);
  if (ConfigManager.config.UNSAFE_DEV_MODE_WITH_HTTP) {
    logger.info('Running in UNSAFE HTTP! This could expose private keys.');
    server = await app.listen(port);
  } else {
    logger.info('The server is secured behind HTTPS.');
    server = await addHttps(app).listen(port);
  }
};

const stopGateway = async () => {
  return server.close();
};<|MERGE_RESOLUTION|>--- conflicted
+++ resolved
@@ -143,14 +143,7 @@
         }
       }
     }
-<<<<<<< HEAD
-    if (err instanceof HttpException) {
-      httpErrorCode = err.status;
-    }
     logger.error(response.message + '\n' + response.stack);
-=======
-    logger.error(response.message + response.stack);
->>>>>>> 03bb18a2
     return res.status(httpErrorCode).json(response);
   }
 );
